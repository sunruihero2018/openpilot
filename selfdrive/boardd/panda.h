--- conflicted
+++ resolved
@@ -92,12 +92,8 @@
   Panda();
   ~Panda();
 
-<<<<<<< HEAD
-  cereal::HealthData::PandaType hw_type = cereal::HealthData::PandaType::UNKNOWN;
-=======
   std::atomic<bool> connected = true;
   cereal::PandaState::PandaType hw_type = cereal::PandaState::PandaType::UNKNOWN;
->>>>>>> f728edfd
   bool is_pigeon = false;
   bool has_rtc = false;
 
